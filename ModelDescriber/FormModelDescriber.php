<?php

/*
 * This file is part of the NelmioApiDocBundle package.
 *
 * (c) Nelmio
 *
 * For the full copyright and license information, please view the LICENSE
 * file that was distributed with this source code.
 */

namespace Nelmio\ApiDocBundle\ModelDescriber;

use Nelmio\ApiDocBundle\Describer\ModelRegistryAwareInterface;
use Nelmio\ApiDocBundle\Describer\ModelRegistryAwareTrait;
use Nelmio\ApiDocBundle\Model\Model;
use Nelmio\ApiDocBundle\OpenApiPhp\Util;
use OpenApi\Annotations as OA;
use Symfony\Component\Form\AbstractType;
use Symfony\Component\Form\Extension\Core\Type\FormType;
use Symfony\Component\Form\FormConfigInterface;
use Symfony\Component\Form\FormFactoryInterface;
use Symfony\Component\Form\FormInterface;
use Symfony\Component\Form\FormTypeInterface;
use Symfony\Component\Form\ResolvedFormTypeInterface;
use Symfony\Component\PropertyInfo\Type;

/**
 * @internal
 */
final class FormModelDescriber implements ModelDescriberInterface, ModelRegistryAwareInterface
{
    use ModelRegistryAwareTrait;

    private $formFactory;

    public function __construct(FormFactoryInterface $formFactory = null)
    {
        $this->formFactory = $formFactory;
    }

    public function describe(Model $model, OA\Schema $schema)
    {
        if (method_exists(AbstractType::class, 'setDefaultOptions')) {
            throw new \LogicException('symfony/form < 3.0 is not supported, please upgrade to an higher version to use a form as a model.');
        }
        if (null === $this->formFactory) {
            throw new \LogicException('You need to enable forms in your application to use a form as a model.');
        }

        $schema->type = 'object';

        $class = $model->getType()->getClassName();

        $form = $this->formFactory->create($class, null, $model->getOptions() ?? []);
        $this->parseForm($schema, $form);
    }

    public function supports(Model $model): bool
    {
        return is_a($model->getType()->getClassName(), FormTypeInterface::class, true);
    }

    private function parseForm(OA\Schema $schema, FormInterface $form)
    {
        foreach ($form as $name => $child) {
            $config = $child->getConfig();
            $property = Util::getProperty($schema, $name);

            if ($config->getRequired()) {
                $required = OA\UNDEFINED !== $schema->required ? $schema->required : [];
                $required[] = $name;

                $schema->required = $required;
            }

            if ($config->hasOption('documentation')) {
                $property->mergeProperties($config->getOption('documentation'));
            }

            if (OA\UNDEFINED !== $property->type) {
                continue; // Type manually defined
            }

            $this->findFormType($config, $property);
        }
    }

    /**
     * Finds and sets the schema type on $property based on $config info.
     *
<<<<<<< HEAD
     * Returns true if a native OpenAPi type was found, false otherwise
=======
     * Returns true if a native Swagger type was found, false otherwise
     *
     * @param $property
>>>>>>> edf6b701
     */
    private function findFormType(FormConfigInterface $config, OA\Schema $property)
    {
        $type = $config->getType();

        if (!$builtinFormType = $this->getBuiltinFormType($type)) {
            // if form type is not builtin in Form component.
            $model = new Model(
                new Type(Type::BUILTIN_TYPE_OBJECT, false, get_class($type->getInnerType())),
                null,
                $config->getOptions()
            );
            $property->ref = $this->modelRegistry->register($model);

            return;
        }

        do {
            $blockPrefix = $builtinFormType->getBlockPrefix();

            if ('text' === $blockPrefix) {
                $property->type = 'string';

                break;
            }

            if ('number' === $blockPrefix) {
                $property->type = 'number';

                break;
            }

            if ('integer' === $blockPrefix) {
                $property->type = 'integer';

                break;
            }

            if ('date' === $blockPrefix) {
                $property->type = 'string';
                $property->format = 'date';

                break;
            }

            if ('datetime' === $blockPrefix) {
                $property->type = 'string';
                $property->format = 'date-time';

                break;
            }

            if ('choice' === $blockPrefix) {
                if ($config->getOption('multiple')) {
                    $property->type = 'array';
                } else {
                    $property->type = 'string';
                }
                if (($choices = $config->getOption('choices')) && is_array($choices) && count($choices)) {
                    $enums = array_values($choices);
                    if ($this->isNumbersArray($enums)) {
                        $type = 'number';
                    } elseif ($this->isBooleansArray($enums)) {
                        $type = 'boolean';
                    } else {
                        $type = 'string';
                    }

                    if ($config->getOption('multiple')) {
                        $property->items = Util::createChild($property, OA\Items::class, ['type' => $type, 'enum' => $enums]);
                    } else {
                        $property->type = $type;
                        $property->enum = $enums;
                    }
                }

                break;
            }

            if ('checkbox' === $blockPrefix) {
                $property->type= 'boolean';

                break;
            }

            if ('password' === $blockPrefix) {
                $property->type = 'string';
                $property->format = 'password';

                break;
            }

            if ('repeated' === $blockPrefix) {
                $property->type = 'object';
                $property->required = [$config->getOption('first_name'), $config->getOption('second_name')];
                $subType = $config->getOption('type');

                foreach (['first', 'second'] as $subField) {
                    $subName = $config->getOption($subField.'_name');
                    $subForm = $this->formFactory->create($subType, null, array_merge($config->getOption('options'), $config->getOption($subField.'_options')));

                    $this->findFormType($subForm->getConfig(), Util::getProperty($property, $subName));
                }

                break;
            }

            if ('collection' === $blockPrefix) {
                $subType = $config->getOption('entry_type');
                $subOptions = $config->getOption('entry_options');
                $subForm = $this->formFactory->create($subType, null, $subOptions);

                $property->type = 'array';
                $property->items = Util::createChild($property, OA\Items::class);

                $this->findFormType($subForm->getConfig(), $property->items);

                break;
            }

            // The DocumentType is bundled with the DoctrineMongoDBBundle
            if ('entity' === $blockPrefix || 'document' === $blockPrefix) {
                $entityClass = $config->getOption('class');

                if ($config->getOption('multiple')) {
                    $property->format = sprintf('[%s id]', $entityClass);
                    $property->type = 'array';
                    $property->items = Util::createChild($property, OA\Items::class, ['type' => 'string']);
                } else {
                    $property->type = 'string';
                    $property->format = sprintf('%s id', $entityClass);
                }

                break;
            }
        } while ($builtinFormType = $builtinFormType->getParent());
    }

    /**
     * @return bool true if $array contains only numbers, false otherwise
     */
    private function isNumbersArray(array $array): bool
    {
        foreach ($array as $item) {
            if (!is_numeric($item)) {
                return false;
            }
        }

        return true;
    }

    /**
     * @return bool true if $array contains only booleans, false otherwise
     */
    private function isBooleansArray(array $array): bool
    {
        foreach ($array as $item) {
            if (!is_bool($item)) {
                return false;
            }
        }

        return true;
    }

    /**
     * @return ResolvedFormTypeInterface|null
     */
    private function getBuiltinFormType(ResolvedFormTypeInterface $type)
    {
        do {
            $class = get_class($type->getInnerType());

            if (FormType::class === $class) {
                return null;
            }

            if ('entity' === $type->getBlockPrefix() || 'document' === $type->getBlockPrefix()) {
                return $type;
            }

            if (0 === strpos($class, 'Symfony\Component\Form\Extension\Core\Type\\')) {
                return $type;
            }
        } while ($type = $type->getParent());

        return null;
    }
}<|MERGE_RESOLUTION|>--- conflicted
+++ resolved
@@ -89,13 +89,7 @@
     /**
      * Finds and sets the schema type on $property based on $config info.
      *
-<<<<<<< HEAD
      * Returns true if a native OpenAPi type was found, false otherwise
-=======
-     * Returns true if a native Swagger type was found, false otherwise
-     *
-     * @param $property
->>>>>>> edf6b701
      */
     private function findFormType(FormConfigInterface $config, OA\Schema $property)
     {
