--- conflicted
+++ resolved
@@ -11,20 +11,13 @@
 
 namespace Nelmio\ApiDocBundle\ModelDescriber;
 
-<<<<<<< HEAD
-use Nelmio\ApiDocBundle\Describer\ModelRegistryAwareInterface;
-use Nelmio\ApiDocBundle\Describer\ModelRegistryAwareTrait;
-use Nelmio\ApiDocBundle\Model\Model;
-use Nelmio\ApiDocBundle\OpenApiPhp\Util;
-use OpenApi\Annotations as OA;
-=======
 use Doctrine\Common\Annotations\Reader;
-use EXSyst\Component\Swagger\Schema;
 use Nelmio\ApiDocBundle\Describer\ModelRegistryAwareInterface;
 use Nelmio\ApiDocBundle\Describer\ModelRegistryAwareTrait;
 use Nelmio\ApiDocBundle\Model\Model;
 use Nelmio\ApiDocBundle\ModelDescriber\Annotations\AnnotationsReader;
->>>>>>> 6d995a6e
+use Nelmio\ApiDocBundle\OpenApiPhp\Util;
+use OpenApi\Annotations as OA;
 use Symfony\Component\Form\AbstractType;
 use Symfony\Component\Form\Extension\Core\Type\FormType;
 use Symfony\Component\Form\FormConfigInterface;
@@ -43,14 +36,21 @@
 
     private $formFactory;
     private $doctrineReader;
-
-    public function __construct(FormFactoryInterface $formFactory = null, Reader $reader = null)
+    private $mediaTypes;
+
+    public function __construct(FormFactoryInterface $formFactory = null, Reader $reader = null, array $mediaTypes = null)
     {
         $this->formFactory = $formFactory;
         $this->doctrineReader = $reader;
         if (null === $reader) {
             @trigger_error(sprintf('Not passing a doctrine reader to the constructor of %s is deprecated since version 3.8 and won\'t be allowed in version 5.', self::class), E_USER_DEPRECATED);
         }
+
+        if (null === $mediaTypes) {
+            $mediaTypes = ['json'];
+            @trigger_error(sprintf('Not passing media types to the constructor of %s is deprecated since version 4.1 and won\'t be allowed in version 5.', self::class), E_USER_DEPRECATED);
+        }
+        $this->mediaTypes = $mediaTypes;
     }
 
     public function describe(Model $model, OA\Schema $schema)
@@ -66,10 +66,8 @@
 
         $class = $model->getType()->getClassName();
 
-        if (null !== $this->doctrineReader) {
-            $annotationsReader = new AnnotationsReader($this->doctrineReader, $this->modelRegistry);
-            $annotationsReader->updateDefinition(new \ReflectionClass($class), $schema);
-        }
+        $annotationsReader = new AnnotationsReader($this->doctrineReader, $this->modelRegistry, $this->mediaTypes);
+        $annotationsReader->updateDefinition(new \ReflectionClass($class), $schema);
 
         $form = $this->formFactory->create($class, null, $model->getOptions() ?? []);
         $this->parseForm($schema, $form);
@@ -84,17 +82,12 @@
     {
         foreach ($form as $name => $child) {
             $config = $child->getConfig();
-<<<<<<< HEAD
-            $property = Util::getProperty($schema, $name);
-=======
 
             // This field must not be documented
             if ($config->hasOption('documentation') && false === $config->getOption('documentation')) {
                 continue;
             }
-
-            $property = $properties->get($name);
->>>>>>> 6d995a6e
+            $property = Util::getProperty($schema, $name);
 
             if ($config->getRequired()) {
                 $required = OA\UNDEFINED !== $schema->required ? $schema->required : [];
@@ -103,13 +96,8 @@
                 $schema->required = $required;
             }
 
-<<<<<<< HEAD
             if ($config->hasOption('documentation')) {
                 $property->mergeProperties($config->getOption('documentation'));
-=======
-            if ($config->hasOption('documentation') && is_array($config->getOption('documentation'))) {
-                $property->merge($config->getOption('documentation'));
->>>>>>> 6d995a6e
             }
 
             if (OA\UNDEFINED !== $property->type) {
