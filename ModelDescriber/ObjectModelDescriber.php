<?php

/*
 * This file is part of the NelmioApiDocBundle package.
 *
 * (c) Nelmio
 *
 * For the full copyright and license information, please view the LICENSE
 * file that was distributed with this source code.
 */

namespace Nelmio\ApiDocBundle\ModelDescriber;

use Doctrine\Common\Annotations\Reader;
use Nelmio\ApiDocBundle\Describer\ModelRegistryAwareInterface;
use Nelmio\ApiDocBundle\Describer\ModelRegistryAwareTrait;
use Nelmio\ApiDocBundle\Model\Model;
use Nelmio\ApiDocBundle\ModelDescriber\Annotations\AnnotationsReader;
use Nelmio\ApiDocBundle\OpenApiPhp\Util;
use Nelmio\ApiDocBundle\PropertyDescriber\PropertyDescriberInterface;
use OpenApi\Annotations as OA;
use Symfony\Component\PropertyInfo\PropertyInfoExtractorInterface;
use Symfony\Component\PropertyInfo\Type;
use Symfony\Component\Serializer\NameConverter\NameConverterInterface;

class ObjectModelDescriber implements ModelDescriberInterface, ModelRegistryAwareInterface
{
    use ModelRegistryAwareTrait;

    /** @var PropertyInfoExtractorInterface */
    private $propertyInfo;
    /** @var Reader */
    private $doctrineReader;
    /** @var PropertyDescriberInterface[] */
    private $propertyDescribers;
    /** @var string[] */
    private $mediaTypes;
    /** @var NameConverterInterface[] */
    private $nameConverter;

    private $swaggerDefinitionAnnotationReader;

    public function __construct(
        PropertyInfoExtractorInterface $propertyInfo,
        Reader $reader,
        iterable $propertyDescribers,
        array $mediaTypes,
        NameConverterInterface $nameConverter = null
    ) {
        $this->propertyInfo = $propertyInfo;
        $this->doctrineReader = $reader;
        $this->propertyDescribers = $propertyDescribers;
        $this->mediaTypes = $mediaTypes;
        $this->nameConverter = $nameConverter;
    }

    public function describe(Model $model, OA\Schema $schema)
    {
        $schema->type = 'object';

        $class = $model->getType()->getClassName();
        $schema->_context->class = $class;

        $context = ['serializer_groups' => null];
        if (null !== $model->getGroups()) {
            $context['serializer_groups'] = array_filter($model->getGroups(), 'is_string');
        }

<<<<<<< HEAD
        $annotationsReader = new AnnotationsReader($this->doctrineReader, $this->modelRegistry, $this->mediaTypes);
        $annotationsReader->updateDefinition(new \ReflectionClass($class), $schema);
=======
        $reflClass = new \ReflectionClass($class);

        $annotationsReader = new AnnotationsReader($this->doctrineReader, $this->modelRegistry);
        $annotationsReader->updateDefinition($reflClass, $schema);
>>>>>>> 8948d541

        $propertyInfoProperties = $this->propertyInfo->getProperties($class, $context);
        if (null === $propertyInfoProperties) {
            return;
        }

        foreach ($propertyInfoProperties as $propertyName) {
            $serializedName = null !== $this->nameConverter ? $this->nameConverter->normalize($propertyName, $class, null, null !== $model->getGroups() ? ['groups' => $model->getGroups()] : []) : $propertyName;

<<<<<<< HEAD
            // read property options from OpenApi Property annotation if it exists
            if (property_exists($class, $propertyName)) {
                $reflectionProperty = new \ReflectionProperty($class, $propertyName);
                $property = Util::getProperty($schema, $annotationsReader->getPropertyName($reflectionProperty, $serializedName));
=======
            $reflections = $this->getReflections($reflClass, $propertyName);

            // Check if a custom name is set
            foreach ($reflections as $reflection) {
                $serializedName = $annotationsReader->getPropertyName($reflection, $serializedName);
            }
>>>>>>> 8948d541

            $property = $properties->get($serializedName);

<<<<<<< HEAD
                $annotationsReader->updateProperty($reflectionProperty, $property, $groups);
            } else {
                $property = Util::getProperty($schema, $serializedName);
=======
            // Interpret additional options
            $groups = $model->getGroups();
            if (isset($groups[$propertyName]) && is_array($groups[$propertyName])) {
                $groups = $model->getGroups()[$propertyName];
            }
            foreach ($reflections as $reflection) {
                $annotationsReader->updateProperty($reflection, $property, $groups);
>>>>>>> 8948d541
            }

            // If type manually defined
            if (OA\UNDEFINED !== $property->type || OA\UNDEFINED !== $property->ref) {
                continue;
            }

            $types = $this->propertyInfo->getTypes($class, $propertyName);
            if (null === $types || 0 === count($types)) {
                throw new \LogicException(sprintf('The PropertyInfo component was not able to guess the type of %s::$%s. You may need to add a `@var` annotation or use `@OA\Property(type="")` to make its type explicit.', $class, $propertyName));
            }

            $this->describeProperty($types, $model, $property, $propertyName);
        }
    }

    /**
<<<<<<< HEAD
     * @param Type[] $types
     */
    private function describeProperty(array $types, Model $model, OA\Schema $property, string $propertyName)
=======
     * @return \ReflectionProperty[]|\ReflectionMethod[]
     */
    private function getReflections(\ReflectionClass $reflClass, string $propertyName): array
    {
        $reflections = [];
        if ($reflClass->hasProperty($propertyName)) {
            $reflections[] = $reflClass->getProperty($propertyName);
        }

        $camelProp = $this->camelize($propertyName);
        foreach (['', 'get', 'is', 'has', 'can', 'add', 'remove', 'set'] as $prefix) {
            if ($reflClass->hasMethod($prefix.$camelProp)) {
                $reflections[] = $reflClass->getMethod($prefix.$camelProp);
            }
        }

        return $reflections;
    }

    /**
     * Camelizes a given string.
     */
    private function camelize(string $string): string
    {
        return str_replace(' ', '', ucwords(str_replace('_', ' ', $string)));
    }

    private function describeProperty(Type $type, Model $model, Schema $property, string $propertyName)
>>>>>>> 8948d541
    {
        foreach ($this->propertyDescribers as $propertyDescriber) {
            if ($propertyDescriber instanceof ModelRegistryAwareInterface) {
                $propertyDescriber->setModelRegistry($this->modelRegistry);
            }
            if ($propertyDescriber->supports($types)) {
                $propertyDescriber->describe($types, $property, $model->getGroups());

                return;
            }
        }

        throw new \Exception(sprintf('Type "%s" is not supported in %s::$%s. You may use the `@OA\Property(type="")` annotation to specify it manually.', $types[0]->getBuiltinType(), $model->getType()->getClassName(), $propertyName));
    }

    public function supports(Model $model): bool
    {
        return Type::BUILTIN_TYPE_OBJECT === $model->getType()->getBuiltinType() && class_exists($model->getType()->getClassName());
    }
}<|MERGE_RESOLUTION|>--- conflicted
+++ resolved
@@ -66,15 +66,9 @@
             $context['serializer_groups'] = array_filter($model->getGroups(), 'is_string');
         }
 
-<<<<<<< HEAD
+        $reflClass = new \ReflectionClass($class);
         $annotationsReader = new AnnotationsReader($this->doctrineReader, $this->modelRegistry, $this->mediaTypes);
-        $annotationsReader->updateDefinition(new \ReflectionClass($class), $schema);
-=======
-        $reflClass = new \ReflectionClass($class);
-
-        $annotationsReader = new AnnotationsReader($this->doctrineReader, $this->modelRegistry);
         $annotationsReader->updateDefinition($reflClass, $schema);
->>>>>>> 8948d541
 
         $propertyInfoProperties = $this->propertyInfo->getProperties($class, $context);
         if (null === $propertyInfoProperties) {
@@ -84,27 +78,15 @@
         foreach ($propertyInfoProperties as $propertyName) {
             $serializedName = null !== $this->nameConverter ? $this->nameConverter->normalize($propertyName, $class, null, null !== $model->getGroups() ? ['groups' => $model->getGroups()] : []) : $propertyName;
 
-<<<<<<< HEAD
-            // read property options from OpenApi Property annotation if it exists
-            if (property_exists($class, $propertyName)) {
-                $reflectionProperty = new \ReflectionProperty($class, $propertyName);
-                $property = Util::getProperty($schema, $annotationsReader->getPropertyName($reflectionProperty, $serializedName));
-=======
             $reflections = $this->getReflections($reflClass, $propertyName);
 
             // Check if a custom name is set
             foreach ($reflections as $reflection) {
                 $serializedName = $annotationsReader->getPropertyName($reflection, $serializedName);
             }
->>>>>>> 8948d541
 
-            $property = $properties->get($serializedName);
+          $property = Util::getProperty($schema, $annotationsReader->getPropertyName($reflection, $serializedName));
 
-<<<<<<< HEAD
-                $annotationsReader->updateProperty($reflectionProperty, $property, $groups);
-            } else {
-                $property = Util::getProperty($schema, $serializedName);
-=======
             // Interpret additional options
             $groups = $model->getGroups();
             if (isset($groups[$propertyName]) && is_array($groups[$propertyName])) {
@@ -112,7 +94,6 @@
             }
             foreach ($reflections as $reflection) {
                 $annotationsReader->updateProperty($reflection, $property, $groups);
->>>>>>> 8948d541
             }
 
             // If type manually defined
@@ -130,11 +111,6 @@
     }
 
     /**
-<<<<<<< HEAD
-     * @param Type[] $types
-     */
-    private function describeProperty(array $types, Model $model, OA\Schema $property, string $propertyName)
-=======
      * @return \ReflectionProperty[]|\ReflectionMethod[]
      */
     private function getReflections(\ReflectionClass $reflClass, string $propertyName): array
@@ -162,8 +138,10 @@
         return str_replace(' ', '', ucwords(str_replace('_', ' ', $string)));
     }
 
-    private function describeProperty(Type $type, Model $model, Schema $property, string $propertyName)
->>>>>>> 8948d541
+    /**
+     * @param Type[] $types
+     */
+    private function describeProperty(array $types, Model $model, OA\Schema $property, string $propertyName)
     {
         foreach ($this->propertyDescribers as $propertyDescriber) {
             if ($propertyDescriber instanceof ModelRegistryAwareInterface) {
