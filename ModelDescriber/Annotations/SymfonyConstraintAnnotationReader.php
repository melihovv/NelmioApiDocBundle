--- conflicted
+++ resolved
@@ -68,13 +68,7 @@
                 $property->maxItems = (int) $annotation->max;
             } elseif ($annotation instanceof Assert\Choice) {
                 $values = $annotation->callback ? call_user_func(is_array($annotation->callback) ? $annotation->callback : [$reflectionProperty->class, $annotation->callback]) : $annotation->choices;
-<<<<<<< HEAD
                 $property->enum = array_values($values);
-            } elseif ($annotation instanceof Assert\Expression) {
-                $this->appendPattern($property, $annotation->message);
-=======
-                $property->setEnum(array_values($values));
->>>>>>> f4205321
             } elseif ($annotation instanceof Assert\Range) {
                 $property->minimum = (int) $annotation->min;
                 $property->maximum = (int) $annotation->max;
