--- conflicted
+++ resolved
@@ -32,11 +32,7 @@
     /**
      * Update the Swagger information with information from the DocBlock comment.
      */
-<<<<<<< HEAD
-    public function updateProperty(\ReflectionProperty $reflectionProperty, OA\Property $property): void
-=======
-    public function updateProperty($reflection, Schema $property)
->>>>>>> 8948d541
+    public function updateProperty($reflection, OA\Property $property): void
     {
         try {
             $docBlock = $this->docBlockFactory->create($reflection);
