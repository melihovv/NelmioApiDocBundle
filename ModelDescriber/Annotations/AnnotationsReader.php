--- conflicted
+++ resolved
@@ -45,24 +45,13 @@
 
     public function getPropertyName($reflection, string $default): string
     {
-<<<<<<< HEAD
-        return $this->openApiAnnotationsReader->getPropertyName($reflectionProperty, $default);
+        return $this->openApiAnnotationsReader->getPropertyName($reflection, $default);
     }
 
-    public function updateProperty(\ReflectionProperty $reflectionProperty, OA\Property $property, array $serializationGroups = null): void
+    public function updateProperty($reflection, OA\Property $property, array $serializationGroups = null): void
     {
-        $this->openApiAnnotationsReader->updateProperty($reflectionProperty, $property, $serializationGroups);
-        $this->phpDocReader->updateProperty($reflectionProperty, $property);
-        $this->symfonyConstraintAnnotationReader->updateProperty($reflectionProperty, $property);
-=======
-        return $this->swgAnnotationsReader->getPropertyName($reflection, $default);
-    }
-
-    public function updateProperty($reflection, Schema $property, array $serializationGroups = null)
-    {
+        $this->openApiAnnotationsReader->updateProperty($reflection, $property, $serializationGroups);
         $this->phpDocReader->updateProperty($reflection, $property);
-        $this->swgAnnotationsReader->updateProperty($reflection, $property, $serializationGroups);
         $this->symfonyConstraintAnnotationReader->updateProperty($reflection, $property);
->>>>>>> 8948d541
     }
 }