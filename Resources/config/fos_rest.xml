<?xml version="1.0" ?>
<container xmlns="http://symfony.com/schema/dic/services"
    xmlns:xsi="http://www.w3.org/2001/XMLSchema-instance"
    xsi:schemaLocation="http://symfony.com/schema/dic/services http://symfony.com/schema/dic/services/services-1.0.xsd">

    <services>
        <service id="nelmio_api_doc.route_describers.fos_rest" class="Nelmio\ApiDocBundle\RouteDescriber\FosRestDescriber" public="false">
<<<<<<< HEAD
            <argument type="service" id="annotation_reader" />
            <argument />
=======
            <argument type="service" id="annotation_reader" /> <!-- we don't deal with @OA annotations in this describer so we can use the cached reader -->
>>>>>>> e57ede23

            <tag name="nelmio_api_doc.route_describer" priority="-250" />
        </service>
    </services>

</container><|MERGE_RESOLUTION|>--- conflicted
+++ resolved
@@ -5,12 +5,8 @@
 
     <services>
         <service id="nelmio_api_doc.route_describers.fos_rest" class="Nelmio\ApiDocBundle\RouteDescriber\FosRestDescriber" public="false">
-<<<<<<< HEAD
-            <argument type="service" id="annotation_reader" />
+            <argument type="service" id="annotation_reader" /> <!-- we don't deal with @OA annotations in this describer so we can use the cached reader -->
             <argument />
-=======
-            <argument type="service" id="annotation_reader" /> <!-- we don't deal with @OA annotations in this describer so we can use the cached reader -->
->>>>>>> e57ede23
 
             <tag name="nelmio_api_doc.route_describer" priority="-250" />
         </service>
