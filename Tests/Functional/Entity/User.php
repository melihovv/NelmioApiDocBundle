--- conflicted
+++ resolved
@@ -21,11 +21,7 @@
     /**
      * @var int
      *
-<<<<<<< HEAD
-     * @OA\Property(description = "User id", readOnly = true, title = "userid", example=1, default = null)
-=======
-     * @SWG\Property(description = "User id", readOnly = true, title = "userid", default = null)
->>>>>>> 8948d541
+     * @OA\Property(description = "User id", readOnly = true, title = "userid", default = null)
      */
     private $id;
 
@@ -106,7 +102,7 @@
 
     /**
      * @param int $id
-     * @SWG\Property(example=1)
+     * @OA\Property(example=1)
      */
     public function setId(int $id)
     {
