--- conflicted
+++ resolved
@@ -276,12 +276,8 @@
                 'id' => ['type' => 'integer'],
                 'user' => ['$ref' => '#/components/schemas/JMSUser'],
                 'name' => ['type' => 'string'],
-<<<<<<< HEAD
                 'virtual' => ['$ref' => '#/components/schemas/JMSUser'],
-=======
-                'virtual' => ['$ref' => '#/definitions/JMSUser'],
-                'virtual_friend' => ['$ref' => '#/definitions/JMSUser'],
->>>>>>> 523d28e9
+                'virtual_friend' => ['$ref' => '#/components/schemas/JMSUser'],
             ],
             'required' => [
                 'id',
