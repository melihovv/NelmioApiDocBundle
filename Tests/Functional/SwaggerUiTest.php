<?php

/*
 * This file is part of the NelmioApiDocBundle package.
 *
 * (c) Nelmio
 *
 * For the full copyright and license information, please view the LICENSE
 * file that was distributed with this source code.
 */

namespace Nelmio\ApiDocBundle\Tests\Functional;

use Symfony\Bundle\FrameworkBundle\KernelBrowser;

class SwaggerUiTest extends WebTestCase
{
    /**
     * @var KernelBrowser
     */
    private $client;

    protected function setUp(): void
    {
        parent::setUp();

        $this->client = static::createClient([], ['HTTP_HOST' => 'api.example.com', 'PHP_SELF' => '/app_dev.php/docs', 'SCRIPT_FILENAME' => '/var/www/app/web/app_dev.php']);
    }

    public function testSwaggerUi()
    {
        $crawler = $this->client->request('GET', '/app_dev.php/docs');

        $response = $this->client->getResponse();
        $this->assertEquals(200, $response->getStatusCode());
        $this->assertEquals('UTF-8', $response->getCharset());
        $this->assertEquals('text/html; charset=UTF-8', $response->headers->get('Content-Type'));

        $expected = json_decode($this->getOpenApiDefinition()->toJson(), true);

        $this->assertEquals($expected, json_decode($crawler->filterXPath('//script[@id="swagger-data"]')->text(), true)['spec']);
    }

    public function testApiPlatformSwaggerUi()
    {
        $crawler = $this->client->request('GET', '/app_dev.php/docs/test');

        $response = $this->client->getResponse();
        $this->assertEquals(200, $response->getStatusCode());
        $this->assertEquals('text/html; charset=UTF-8', $response->headers->get('Content-Type'));

        $expected = json_decode($this->getOpenApiDefinition('test')->toJson(), true);
        $expected['servers'] = [
            ['url' => 'http://api.example.com/app_dev.php'],
        ];
<<<<<<< HEAD
=======
        $expected['definitions'] = [
            'Dummy' => $expected['definitions']['Dummy'],
            'Test' => ['type' => 'string'],
            'JMSPicture_mini' => ['type' => 'object'],
            'BazingaUser_grouped' => ['type' => 'object'],
            'PrivateProtectedExposure' => $expected['definitions']['PrivateProtectedExposure'],
        ];

>>>>>>> 3895e17f
        $this->assertEquals($expected, json_decode($crawler->filterXPath('//script[@id="swagger-data"]')->text(), true)['spec']);
    }

    public function testJsonDocs()
    {
        $this->client->request('GET', '/app_dev.php/docs.json');

        $response = $this->client->getResponse();
        $this->assertEquals(200, $response->getStatusCode());
        $this->assertEquals('application/json', $response->headers->get('Content-Type'));

        $expected = json_decode($this->getOpenApiDefinition()->toJson(), true);
        $expected['servers'] = [
            ['url' => 'http://api.example.com/app_dev.php'],
        ];

        $this->assertEquals($expected, json_decode($response->getContent(), true));
    }
}<|MERGE_RESOLUTION|>--- conflicted
+++ resolved
@@ -53,17 +53,7 @@
         $expected['servers'] = [
             ['url' => 'http://api.example.com/app_dev.php'],
         ];
-<<<<<<< HEAD
-=======
-        $expected['definitions'] = [
-            'Dummy' => $expected['definitions']['Dummy'],
-            'Test' => ['type' => 'string'],
-            'JMSPicture_mini' => ['type' => 'object'],
-            'BazingaUser_grouped' => ['type' => 'object'],
-            'PrivateProtectedExposure' => $expected['definitions']['PrivateProtectedExposure'],
-        ];
 
->>>>>>> 3895e17f
         $this->assertEquals($expected, json_decode($crawler->filterXPath('//script[@id="swagger-data"]')->text(), true)['spec']);
     }
 
