<?php

/*
 * This file is part of the NelmioApiDocBundle.
 *
 * (c) Nelmio <hello@nelm.io>
 *
 * For the full copyright and license information, please view the LICENSE
 * file that was distributed with this source code.
 */

namespace Nelmio\ApiDocBundle\Parser;

use Metadata\MetadataFactoryInterface;

/**
 * Uses the JMS metadata factory to extract input/output model information
 */
class JmsMetadataParser implements ParserInterface
{

    /**
     * Constructor, requires JMS Metadata factory
     */
    public function __construct(MetadataFactoryInterface $factory)
    {
        $this->factory = $factory;
    }

    /**
     * {@inheritdoc}
     */
    public function supports($input)
    {
        try {
            if ($meta = $this->factory->getMetadataForClass($input)) {
                return true;
            }
        } catch (\ReflectionException $e) {
        }

        return false;
    }

    /**
     * {@inheritdoc}
     */
    public function parse($input)
    {
        $meta = $this->factory->getMetadataForClass($input);

        if (null === $meta) {
            throw new \InvalidArgumentException(sprintf("No metadata found for class %s", $input));
        }

        $params = array();

        //iterate over property metadata
        foreach ($meta->propertyMetadata as $item) {

            if (!is_null($item->type)) {
                $name = isset($item->serializedName) ? $item->serializedName : $item->name;

                $dataType = $this->processDataType($item->type);

                $params[$name] = array(
                    'dataType' => $dataType['normalized'],
                    'required'      => false,   //TODO: can't think of a good way to specify this one, JMS doesn't have a setting for this
                    'description'   => $this->getDescription($input, $item->name),
                    'readonly' => $item->readOnly
                );

                //check for nested classes with JMS metadata
                if ($dataType['class'] && null !== $this->factory->getMetadataForClass($dataType['class'])) {
                    $params[$name]['children'] = $this->parse($dataType['class']);
                }
            }
        }

        return $params;
    }

    /**
     * Figure out a normalized data type (for documentation), and get a
     * nested class name, if available.
     *
     * @param  string $type
     * @return array
     */
    protected function processDataType($type)
    {
        //could be basic type
        if ($this->isPrimitive($type)) {
            return array(
                'normalized' => $type,
                'class' => null
            );
        }

        //check for a type inside something that could be treated as an array
        if ($nestedType = $this->getNestedTypeInArray($type)) {
            if ($this->isPrimitive($nestedType)) {
                return array(
                    'normalized' => sprintf("array of %ss", $nestedType),
                    'class' => null
                );
            }

            $exp = explode("\\", $nestedType);

            return array(
                'normalized' => sprintf("array of objects (%s)", end($exp)),
                'class' => $nestedType
            );
        }

        //if we got this far, it's a general class name
        $exp = explode("\\", $type);

        return array(
            'normalized' => sprintf("object (%s)", end($exp)),
            'class' => $type
        );
    }

    protected function isPrimitive($type)
    {
        return in_array($type, array('boolean', 'integer', 'string', 'double', 'array', 'DateTime'));
    }

    /**
     * Check the various ways JMS describes values in arrays, and
     * get the value type in the array
     *
     * @param  string      $type
     * @return string|null
     */
    protected function getNestedTypeInArray($type)
    {
        //could be some type of array with <V>, or <K,V>
        $regEx = "/\<([A-Za-z0-9\\\]*)(\,?\s?(.*))?\>/";
        if (preg_match($regEx, $type, $matches)) {
            return (!empty($matches[3])) ? $matches[3] : $matches[1];
        }

        return null;
    }

    protected function getDescription($className, $propertyName)
    {
        $description = "No description.";

<<<<<<< HEAD
        //TODO: regex comment to get description - or move doc comment parsing functionality from `ApiDocExtractor` to a new location
        //in order to reuse it here
=======
        //TODO: abstract docblock parsing utility and implement here
>>>>>>> ea3fb696
        return $description;
    }

}<|MERGE_RESOLUTION|>--- conflicted
+++ resolved
@@ -150,12 +150,8 @@
     {
         $description = "No description.";
 
-<<<<<<< HEAD
-        //TODO: regex comment to get description - or move doc comment parsing functionality from `ApiDocExtractor` to a new location
-        //in order to reuse it here
-=======
         //TODO: abstract docblock parsing utility and implement here
->>>>>>> ea3fb696
+
         return $description;
     }
 
