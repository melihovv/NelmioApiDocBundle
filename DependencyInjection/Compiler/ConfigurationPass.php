<?php

/*
 * This file is part of the NelmioApiDocBundle package.
 *
 * (c) Nelmio
 *
 * For the full copyright and license information, please view the LICENSE
 * file that was distributed with this source code.
 */

namespace Nelmio\ApiDocBundle\DependencyInjection\Compiler;

use Nelmio\ApiDocBundle\ModelDescriber\FormModelDescriber;
use Symfony\Component\DependencyInjection\Compiler\CompilerPassInterface;
use Symfony\Component\DependencyInjection\ContainerBuilder;
use Symfony\Component\DependencyInjection\Reference;

/**
 * Enables the FormModelDescriber only if forms are enabled.
 *
 * @internal
 */
final class ConfigurationPass implements CompilerPassInterface
{
    public function process(ContainerBuilder $container)
    {
        if ($container->hasDefinition('form.factory')) {
            $container->register('nelmio_api_doc.model_describers.form', FormModelDescriber::class)
                ->setPublic(false)
                ->addArgument(new Reference('form.factory'))
<<<<<<< HEAD
                ->addArgument(new Reference('annotation_reader'))
                ->addArgument($container->getParameter('nelmio_api_doc.media_types'))
=======
                ->addArgument(new Reference('annotations.reader'))
>>>>>>> e57ede23
                ->addTag('nelmio_api_doc.model_describer', ['priority' => 100]);
        }

        $container->getParameterBag()->remove('nelmio_api_doc.media_types');
    }
}<|MERGE_RESOLUTION|>--- conflicted
+++ resolved
@@ -29,12 +29,8 @@
             $container->register('nelmio_api_doc.model_describers.form', FormModelDescriber::class)
                 ->setPublic(false)
                 ->addArgument(new Reference('form.factory'))
-<<<<<<< HEAD
-                ->addArgument(new Reference('annotation_reader'))
+                ->addArgument(new Reference('annotations.reader'))
                 ->addArgument($container->getParameter('nelmio_api_doc.media_types'))
-=======
-                ->addArgument(new Reference('annotations.reader'))
->>>>>>> e57ede23
                 ->addTag('nelmio_api_doc.model_describer', ['priority' => 100]);
         }
 
