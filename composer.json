{
    "name": "nelmio/api-doc-bundle",
    "description": "Generates documentation for your REST API from annotations",
    "keywords": ["api", "documentation", "doc", "rest"],
    "type": "symfony-bundle",
    "license": "MIT",
    "authors": [
        {
            "name": "Nelmio",
            "homepage": "http://nelm.io"
        },
        {
            "name": "Symfony Community",
            "homepage": "https://github.com/nelmio/NelmioApiDocBundle/contributors"
        }
    ],
    "require": {
        "php": ">=7.1.3",
        "ext-json": "*",
        "symfony/framework-bundle": "^4.4|^5.0",
        "symfony/options-resolver": "^4.4|^5.0",
        "symfony/property-info": "^4.4|^5.0",
        "zircote/swagger-php": "^3.0",
        "phpdocumentor/reflection-docblock": "^3.1|^4.4|^5.0"
    },
    "require-dev": {
        "symfony/templating": "^4.4|^5.0",
        "symfony/twig-bundle": "^4.4|^5.0",
        "symfony/asset": "^4.4|^5.0",
        "symfony/console": "^4.4|^5.0",
        "symfony/config": "^4.4|^5.0",
        "symfony/validator": "^4.4|^5.0",
        "symfony/property-access": "^4.4|^5.0",
        "symfony/form": "^4.4|^5.0",
        "symfony/dom-crawler": "^4.4|^5.0",
        "symfony/browser-kit": "^4.4|^5.0",
        "symfony/cache": "^4.4|^5.0",
        "symfony/phpunit-bridge": "^5.2",
        "symfony/stopwatch": "^4.4|^5.0",
        "symfony/routing": "^4.4|^5.0",
        "sensio/framework-extra-bundle": "^4.4|^5.0",
        "doctrine/annotations": "^1.11",
        "doctrine/common": "^2.4",

<<<<<<< HEAD
        "api-platform/core": "^2.4",
        "friendsofsymfony/rest-bundle": "^2.8|^3.0@dev",
=======
        "api-platform/core": "^2.1.2",
        "friendsofsymfony/rest-bundle": "^2.0|^3.0",
>>>>>>> 3895e17f
        "willdurand/hateoas-bundle": "^1.0|^2.0",
        "jms/serializer-bundle": "^2.3|^3.0",
        "jms/serializer": "^1.14|^3.0"
    },
    "suggest": {
        "api-platform/core": "For using an API oriented framework.",
        "friendsofsymfony/rest-bundle": "For using the parameters annotations."
    },
    "conflict": {
        "symfony/framework-bundle": "4.2.7"
    },
    "autoload": {
        "psr-4": {
            "Nelmio\\ApiDocBundle\\": ""
        },
        "exclude-from-classmap": [
            "/Tests/"
        ]
    },
    "extra": {
        "branch-alias": {
            "dev-master": "4.0.x-dev"
        }
    }
}<|MERGE_RESOLUTION|>--- conflicted
+++ resolved
@@ -42,13 +42,8 @@
         "doctrine/annotations": "^1.11",
         "doctrine/common": "^2.4",
 
-<<<<<<< HEAD
         "api-platform/core": "^2.4",
-        "friendsofsymfony/rest-bundle": "^2.8|^3.0@dev",
-=======
-        "api-platform/core": "^2.1.2",
-        "friendsofsymfony/rest-bundle": "^2.0|^3.0",
->>>>>>> 3895e17f
+        "friendsofsymfony/rest-bundle": "^2.8|^3.0",
         "willdurand/hateoas-bundle": "^1.0|^2.0",
         "jms/serializer-bundle": "^2.3|^3.0",
         "jms/serializer": "^1.14|^3.0"
